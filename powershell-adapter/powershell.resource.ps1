--- conflicted
+++ resolved
@@ -1,157 +1,130 @@
+# Copyright (c) Microsoft Corporation.
+# Licensed under the MIT License.
+
 [CmdletBinding()]
 param(
-    [Parameter(Mandatory = $true, Position = 0, HelpMessage = 'Operation to perform. Choose from List, Get, Set, Test, Export, Validate.')]
-    [ValidateSet('List', 'Get', 'Set', 'Test', 'Export', 'Validate')]
-    [string]$Operation,
-    [Parameter(Mandatory = $false, Position = 1, ValueFromPipeline = $true, HelpMessage = 'Configuration or resource input in JSON format.')]
-    [string]$jsonInput = '@{}'
+    [ValidateSet('List','Get','Set','Test','Export','Validate')]
+    $Operation = 'List',
+    [Switch]
+    $WinPS = $false,
+    [Parameter(ValueFromPipeline)]
+    $stdinput
 )
 
-# load private functions of psDscAdapter stub module
-Import-Module './psDscAdapter/psDscAdapter.psd1' -Force
-
-# cached resource
-class resourceCache {
-    [string] $Type
-    [psobject] $DscResourceInfo
-}
-
-# format expected for configuration and resource output
-class configFormat {
-    [string] $name
-    [string] $type
-    [psobject] $properties
-}
-
-# output format for resource list
-class resourceOutput {
-    [string] $type
-    [string] $kind
-    [string] $version
-    [string[]] $capabilities
-    [string] $path
-    [string] $directory
-    [string] $implementedAs
-    [string] $author
-    [string[]] $properties
-    [string] $requires
-    [string] $description
-}
-
-# module types
-enum moduleType {
-    ScriptBased
-    ClassBased
-}
-
-# dsc resource type (settable clone)
-class DscResourceInfo {
-    [moduleType] $ImplementationDetail
-    [string] $ResourceType
-    [string] $Name
-    [string] $FriendlyName
-    [string] $Module
-    [string] $ModuleName
-    [string] $Version
-    [string] $Path
-    [string] $ParentPath
-    [string] $ImplementedAs
-    [string] $CompanyName
-    [psobject[]] $Properties
-}
-
-# Cache the results of Get-DscResource to optimize performance
-function Invoke-CacheRefresh {
-    param(
-        [Parameter(Mandatory = $false)]
-        [string[]] $module
-    )
-    # cache the results of Get-DscResource
-    [resourceCache[]]$resourceCache = @()
-
-    # improve by performance by having the option to only get details for named modules
-    if ($null -ne $module) {
-        if ($module.gettype().name -eq 'string') {
-            $module = @($module)
-        }
-        $DscResources = @()
-        $Modules = @()
-        foreach ($m in $module) {
-            $DscResources += psDscAdapter\Get-DscResource -Module $m
-            $Modules += Get-Module -Name $m -ListAvailable
-        }
-    }
-    else {
-        $DscResources = psDscAdapter\Get-DscResource
-        $Modules = Get-Module -ListAvailable
-    }
-
-    foreach ($dsc in $DscResources) {
-        # only support known moduleType, excluding binary
-        if ([moduleType].GetEnumNames() -notcontains $dsc.ImplementationDetail) {
+$ProgressPreference = 'Ignore'
+$WarningPreference = 'Ignore'
+$VerbosePreference = 'Ignore'
+$script:ResourceCache = @{}
+
+function RefreshCache
+{
+    $script:ResourceCache = @{}
+
+    $DscResources = Get-DscResource
+
+    foreach ($r in $DscResources)
+    {
+        $moduleName = "";
+        if ($r.ModuleName) { $moduleName = $r.ModuleName }
+        elseif ($r.ParentPath) { $moduleName = Split-Path $r.ParentPath | Split-Path | Split-Path -Leaf }
+
+        $fullResourceTypeName = "$moduleName/$($r.ResourceType)"
+        $script:ResourceCache[$fullResourceTypeName] = $r
+    }
+}
+
+function IsConfiguration($obj) {
+    if ($null -ne $obj.metadata -and $null -ne $obj.metadata.'Microsoft.DSC' -and $obj.metadata.'Microsoft.DSC'.context -eq 'Configuration') {
+        return $true
+    }
+
+    return $false
+}
+
+if (($PSVersionTable.PSVersion.Major -eq 7) -and ($PSVersionTable.PSVersion.Minor -eq 4) `
+   -and ($PSVersionTable.PSVersion.PreReleaseLabel.StartsWith("preview")))
+{
+    throw "PowerShell 7.4-previews are not supported by PowerShell adapter resource; please use PS 7.4.0-rc.1 or newer."
+}
+
+$inputobj_pscustomobj = $null
+if ($stdinput)
+{
+    $inputobj_pscustomobj = $stdinput | ConvertFrom-Json
+    $new_psmodulepath = $inputobj_pscustomobj.psmodulepath
+    if ($new_psmodulepath)
+    {
+        $env:PSModulePath = $ExecutionContext.InvokeCommand.ExpandString($new_psmodulepath)
+    }
+}
+
+$DscModule = Get-Module -Name PSDesiredStateConfiguration -ListAvailable |
+    Sort-Object -Property Version -Descending |
+    Select-Object -First 1
+
+if ($null -eq $DscModule)
+{
+    Write-Error "Could not find and import the PSDesiredStateConfiguration module."
+    # Missing module is okay for listing resources
+    if ($Operation -eq 'List') { exit 0 }
+
+    exit 1
+}
+
+Import-Module $DscModule -DisableNameChecking
+
+# Adding some debug info to STDERR
+$m = gmo PSDesiredStateConfiguration
+$trace = @{"Debug"="PSVersion="+$PSVersionTable.PSVersion.ToString()} | ConvertTo-Json -Compress
+$host.ui.WriteErrorLine($trace)
+$trace = @{"Debug"="PSPath="+$PSHome} | ConvertTo-Json -Compress
+$host.ui.WriteErrorLine($trace)
+$trace = @{"Debug"="ModuleVersion="+$m.Version.ToString()} | ConvertTo-Json -Compress
+$host.ui.WriteErrorLine($trace)
+$trace = @{"Debug"="ModulePath="+$m.Path} | ConvertTo-Json -Compress
+$host.ui.WriteErrorLine($trace)
+$trace = @{"Debug"="PSModulePath="+$env:PSModulePath} | ConvertTo-Json -Compress
+$host.ui.WriteErrorLine($trace)
+
+if ($Operation -eq 'List')
+{
+    $DscResources= Get-DscResource
+
+    foreach ($r in $DscResources)
+    {
+        if ($r.ImplementedAs -eq "Binary")
+        {
             continue
         }
-        # workaround: if the resource does not have a module name, get it from parent path
-        # workaround: modulename is not settable, so clone the object without being read-only
-        $DscResourceInfo = [DscResourceInfo]::new()
-        $dsc.PSObject.Properties | ForEach-Object -Process { $DscResourceInfo.$($_.Name) = $_.Value }
-        if ($dsc.ModuleName) {
-            $moduleName = $dsc.ModuleName
-        }
-        elseif ($dsc.ParentPath) {
-            $moduleName = Split-Path $dsc.ParentPath | Split-Path | Split-Path -Leaf
-            $DscResourceInfo.Module = $moduleName
-            $DscResourceInfo.ModuleName = $moduleName
-            # workaround: populate module version from psmoduleinfo if available
-            if ($moduleInfo = $Modules | Where-Object { $_.Name -eq $moduleName }) {
-                $moduleInfo = $moduleInfo | Sort-Object -Property Version -Descending | Select-Object -First 1
-                $DscResourceInfo.Version = $moduleInfo.Version.ToString()
-            }
-        }
-
-        $resourceCache += [resourceCache]@{
-            Type            = "$moduleName/$($dsc.Name)"
-            DscResourceInfo = $DscResourceInfo
-        }
-    }
-    return $resourceCache
-}
-
-# Convert the INPUT to a configFormat object so configuration and resource are standardized as moch as possible
-function Get-ConfigObject {
-    param(
-        [Parameter(Mandatory = $true, ValueFromPipeline = $true)]
-        $jsonInput
-    )
-    # normalize the INPUT object to an array of configFormat objects
-    $inputObj = $jsonInput | ConvertFrom-Json
-    $desiredState = @()
-
-    # catch potential for improperly formatted configuration input
-    if ($inputObj.resources -and -not $inputObj.metadata.'Microsoft.DSC'.context -eq 'configuration') {
-        Write-Warning 'The input has a top level property named "resources" but is not a configuration. If the input should be a configuration, include the property: "metadata": {"Microsoft.DSC": {"context": "Configuration"}}'
-    }
-
-    if ($null -ne $inputObj.metadata -and $null -ne $inputObj.metadata.'Microsoft.DSC' -and $inputObj.metadata.'Microsoft.DSC'.context -eq 'configuration') {
-        # change the type from pscustomobject to configFormat
-        $inputObj.resources | ForEach-Object -Process {
-            $desiredState += [configFormat]@{
-                name       = $_.name
-                type       = $_.type
-                properties = $_.properties
-            }
-        }
-<<<<<<< HEAD
-    }
-    else {
-        # mimic a config object with a single resource
-        $type = $inputObj.type
-        $inputObj.psobject.properties.Remove('type')
-        $desiredState += [configFormat]@{
-            name       = 'Microsoft.Dsc/PowerShell'
-            type       = $type
-            properties = $inputObj
-=======
+
+        $version_string = "";
+        if ($r.Version) { $version_string = $r.Version.ToString() }
+        $author_string = "";
+        if ($r.author) { $author_string = $r.CompanyName.ToString() }
+        $moduleName = "";
+        if ($r.ModuleName) { $moduleName = $r.ModuleName }
+        elseif ($r.ParentPath) { $moduleName = Split-Path $r.ParentPath | Split-Path | Split-Path -Leaf }
+
+        $propertyList = @()
+        foreach ($p in $r.Properties)
+        {
+            if ($p.Name)
+            {
+                $propertyList += $p.Name
+            }
+        }
+
+        $fullResourceTypeName = "$moduleName/$($r.ResourceType)"
+        $script:ResourceCache[$fullResourceTypeName] = $r
+        if ($WinPS) {$requiresString = "Microsoft.Windows/WindowsPowerShell"} else {$requiresString = "Microsoft.DSC/PowerShell"}
+
+        $t = [Type]$r.ResourceType
+        $exportMethod = $t.GetMethod('Export')
+
+        $capabilities = @('Get', 'Set', 'Test')
+        if ($null -ne $exportMethod) {
+            $capabilities += 'Export'
+        }
 
         $z = [pscustomobject]@{
             type = $fullResourceTypeName;
@@ -164,219 +137,291 @@
             author = $author_string;
             properties = $propertyList;
             requireAdapter = $requiresString
->>>>>>> d85f90ea
-        }
-    }
-    return $desiredState
-}
-
-# Get-ActualState function to get the actual state of the resource
-function Get-ActualState {
-    param(
-        [Parameter(Mandatory, ValueFromPipeline = $true)]
-        [configFormat]$DesiredState,
-        [Parameter(Mandatory)]
-        [resourceCache[]]$ResourceCache
-    )
-    # get details from cache about the DSC resource, if it exists
-    $cachedResourceInfo = $ResourceCache | Where-Object Type -EQ $DesiredState.type | ForEach-Object DscResourceInfo
-
-    # if the resource is found in the cache, get the actual state
-    if ($cachedResourceInfo) {
-
-        # formated OUTPUT of each resource
-        $addToActualState = [configFormat]@{}
-
-        # set top level properties of the OUTPUT object from INPUT object
-        $DesiredState.psobject.properties | ForEach-Object -Process {
-            if ($_.TypeNameOfValue -EQ 'System.String') { $addToActualState.$($_.Name) = $DesiredState.($_.Name) }
-        }
-
-        # workaround: script based resources do not validate Get parameter consistency, so we need to remove any parameters the author chose not to include in Get-TargetResource
-        switch ([moduleType]$cachedResourceInfo.ImplementationDetail) {
-            'ScriptBased' {
-
-                # If the OS is Windows, import the embedded psDscAdapter module. For Linux/MacOS, only class based resources are supported and are called directly.
-                if (!$IsWindows) {
-                    Write-Error 'Script based resources are only supported on Windows.'
+        }
+
+        $z | ConvertTo-Json -Compress
+    }
+}
+elseif ($Operation -eq 'Get')
+{
+    $result = @()
+
+    RefreshCache
+
+    if (IsConfiguration $inputobj_pscustomobj) # we are processing a config batch
+    {
+        foreach($r in $inputobj_pscustomobj.resources)
+        {
+            #Write-Output $r.type
+            $cachedResourceInfo = $script:ResourceCache[$r.type]
+            if ($cachedResourceInfo)
+            {
+                $inputht = @{}
+                $typeparts = $r.type -split "/"
+                $ModuleName = $typeparts[0]
+                $ResourceTypeName = $typeparts[1]
+                $r.properties.psobject.properties | %{ $inputht[$_.Name] = $_.Value }
+                $e = $null
+                $op_result = Invoke-DscResource -Method Get -ModuleName $ModuleName -Name $ResourceTypeName -Property $inputht -ErrorVariable e
+                if ($e)
+                {
+                    # By this point Invoke-DscResource already wrote error message to stderr stream,
+                    # so we just need to signal error to the caller by non-zero exit code.
                     exit 1
                 }
-
-                # imports the .psm1 file for the DSC resource as a PowerShell module and stores the list of parameters
-                Import-Module -Scope Local -Name $cachedResourceInfo.path -Force -ErrorAction stop
-                $validParams = (Get-Command -Module $cachedResourceInfo.ResourceType -Name 'Get-TargetResource').Parameters.Keys
-                # prune any properties that are not valid parameters of Get-TargetResource
-                $DesiredState.properties.psobject.properties | ForEach-Object -Process {
-                    if ($validParams -notcontains $_.Name) {
-                        $DesiredState.properties.psobject.properties.Remove($_.Name)
-                    }
-                }
-
-                # morph the INPUT object into a hashtable named "property" for the cmdlet Invoke-DscResource
-                $DesiredState.properties.psobject.properties | ForEach-Object -Begin { $property = @{} } -Process { $property[$_.Name] = $_.Value }
-
-                # using the cmdlet from psDscAdapter module, and handle errors
-                try {
-                    $getResult = psDscAdapter\Invoke-DscResource -Method Get -ModuleName $cachedResourceInfo.ModuleName -Name $cachedResourceInfo.Name -Property $property
-
-                    # set the properties of the OUTPUT object from the result of Get-TargetResource
-                    $addToActualState.properties = $getResult
-                }
-                catch {
-                    Write-Error $_.Exception.Message
+                $result += $op_result
+            }
+            else
+            {
+                $errmsg = "Can not find type " + $r.type + "; please ensure that Get-DscResource returns this resource type"
+                Write-Error $errmsg
+                exit 1
+            }
+        }
+    }
+    else # we are processing an individual resource call
+    {
+        $cachedResourceInfo = $script:ResourceCache[$inputobj_pscustomobj.type]
+        if ($cachedResourceInfo)
+        {
+            $inputht = @{}
+            $ResourceTypeName = ($inputobj_pscustomobj.type -split "/")[1]
+            $inputobj_pscustomobj.psobject.properties | %{
+                if ($_.Name -ne "type")
+                {
+                    $inputht[$_.Name] = $_.Value
+                }
+            }
+            $e = $null
+            $op_result = Invoke-DscResource -Method Get -Name $ResourceTypeName -Property $inputht -ErrorVariable e -WarningAction SilentlyContinue
+            if ($e)
+            {
+                # By this point Invoke-DscResource already wrote error message to stderr stream,
+                # so we just need to signal error to the caller by non-zero exit code.
+                exit 1
+            }
+            $result = $op_result
+        }
+        else
+        {
+            $errmsg = "Can not find type " + $inputobj_pscustomobj.type + "; please ensure that Get-DscResource returns this resource type"
+            Write-Error $errmsg
+            exit 1
+        }
+    }
+
+    $result | ConvertTo-Json -EnumsAsStrings
+}
+elseif ($Operation -eq 'Set')
+{
+    $result = @()
+
+    RefreshCache
+
+    if (IsConfiguration $inputobj_pscustomobj) # we are processing a config batch
+    {
+        foreach($r in $inputobj_pscustomobj.resources)
+        {
+            #Write-Output $r.type
+            $cachedResourceInfo = $script:ResourceCache[$r.type]
+            if ($cachedResourceInfo)
+            {
+                $inputht = @{}
+                $ResourceTypeName = ($r.type -split "/")[1]
+                $r.properties.psobject.properties | %{ $inputht[$_.Name] = $_.Value }
+                $e = $null
+                $op_result = Invoke-DscResource -Method Set -Name $ResourceTypeName -Property $inputht -ErrorVariable e
+                if ($e)
+                {
+                    # By this point Invoke-DscResource already wrote error message to stderr stream,
+                    # so we just need to signal error to the caller by non-zero exit code.
                     exit 1
                 }
-            }
-            'ClassBased' {
-                try {
-                    # load powershell class from external module
-                    $resource = Get-TypeInstanceFromModule -modulename $cachedResourceInfo.ModuleName -classname $cachedResourceInfo.Name
-                    $resourceInstance = $resource::New()
-
-                    # set each property of $resourceInstance to the value of the property in the $desiredState INPUT object
-                    $DesiredState.properties.psobject.properties | ForEach-Object -Process {
-                        $resourceInstance.$($_.Name) = $_.Value
-                    }
-                    $getResult = $resourceInstance.Get()
-
-                    # set the properties of the OUTPUT object from the result of Get-TargetResource
-                    $addToActualState.properties = $getResult
-                }
-                catch {
-                    Write-Error $_.Exception.Message
+                $result += $op_result
+            }
+            else
+            {
+                $errmsg = "Can not find type " + $r.type + "; please ensure that Get-DscResource returns this resource type"
+                Write-Error $errmsg
+                exit 1
+            }
+        }
+    }
+    else # we are processing an individual resource call
+    {
+        $cachedResourceInfo = $script:ResourceCache[$inputobj_pscustomobj.type]
+        if ($cachedResourceInfo)
+        {
+            $inputht = @{}
+            $ResourceTypeName = ($inputobj_pscustomobj.type -split "/")[1]
+            $inputobj_pscustomobj.psobject.properties | %{
+                if ($_.Name -ne "type")
+                {
+                    $inputht[$_.Name] = $_.Value
+                }
+            }
+            $e = $null
+            $op_result = Invoke-DscResource -Method Set -Name $ResourceTypeName -Property $inputht -ErrorVariable e
+            if ($e)
+            {
+                # By this point Invoke-DscResource already wrote error message to stderr stream,
+                # so we just need to signal error to the caller by non-zero exit code.
+                exit 1
+            }
+            $result = $op_result
+        }
+        else
+        {
+            $errmsg = "Can not find type " + $inputobj_pscustomobj.type + "; please ensure that Get-DscResource returns this resource type"
+            Write-Error $errmsg
+            exit 1
+        }
+    }
+
+    $result | ConvertTo-Json
+}
+elseif ($Operation -eq 'Test')
+{
+    $result = @()
+
+    RefreshCache
+
+    if (IsConfiguration $inputobj_pscustomobj) # we are processing a config batch
+    {
+        foreach($r in $inputobj_pscustomobj.resources)
+        {
+            #Write-Output $r.type
+            $cachedResourceInfo = $script:ResourceCache[$r.type]
+            if ($cachedResourceInfo)
+            {
+                $inputht = @{}
+                $ResourceTypeName = ($r.type -split "/")[1]
+                $r.properties.psobject.properties | %{ $inputht[$_.Name] = $_.Value }
+                $e = $null
+                $op_result = Invoke-DscResource -Method Test -Name $ResourceTypeName -Property $inputht -ErrorVariable e
+                if ($e)
+                {
+                    # By this point Invoke-DscResource already wrote error message to stderr stream,
+                    # so we just need to signal error to the caller by non-zero exit code.
                     exit 1
                 }
-            }
-            Default {
-                $errmsg = 'Can not find implementation of type: "' + $cachedResourceInfo.ImplementationDetail + '". If this is a binary resource such as File, use the Microsoft.Dsc/WindowsPowerShell adapter.'
+                $result += $op_result
+            }
+            else
+            {
+                $errmsg = "Can not find type " + $r.type + "; please ensure that Get-DscResource returns this resource type"
                 Write-Error $errmsg
                 exit 1
             }
         }
-
-        return $addToActualState
-    }
-    else {
-        $dsJSON = $DesiredState | ConvertTo-Json -Depth 10
-        $errmsg = 'Can not find type "' + $DesiredState.type + '" for resource "' + $dsJSON + '". Please ensure that Get-DscResource returns this resource type.'
-        Write-Error $errmsg
-        exit 1
-    }
-}
-
-# Get-TypeInstanceFromModule function to get the type instance from the module
-function Get-TypeInstanceFromModule {
-    param(
-        [Parameter(Mandatory = $true)]
-        [string] $modulename,
-        [Parameter(Mandatory = $true)]
-        [string] $classname
-    )
-    $instance = & (Import-Module $modulename -PassThru) ([scriptblock]::Create("'$classname' -as 'type'"))
-    return $instance
-}
-
-# initialize OUTPUT as array
-$result = [System.Collections.Generic.List[Object]]::new()
-
-# process the operation requested to the script
-switch ($Operation) {
-    'List' {
-        $resourceCache = Invoke-CacheRefresh
-
-        # cache was refreshed on script load
-        foreach ($Type in $resourceCache.Type) {
-        
-            # https://learn.microsoft.com/dotnet/api/system.management.automation.dscresourceinfo
-            $r = $resourceCache | Where-Object Type -EQ $Type | ForEach-Object DscResourceInfo
-
-            # Provide a way for existing resources to specify their capabilities, or default to Get, Set, Test
-            $module = Get-Module -Name $r.ModuleName -ListAvailable | Sort-Object -Property Version -Descending | Select-Object -First 1
-            if ($module.PrivateData.PSData.DscCapabilities) {
-                $capabilities = $module.PrivateData.PSData.DscCapabilities
-            }
-            else {
-                $capabilities = @('Get', 'Set', 'Test')
-            }
-
-            # this text comes directly from the resource manifest for v3 native resources
-            if ($r.Description) {
-                $description = $r.Description
-            }
-            else {
-                # some modules have long multi-line descriptions. to avoid issue, use only the first line.
-                $description = $module.Description.split("`r`n")[0]
-            }
-
-            # OUTPUT dsc is expecting the following properties
-            [resourceOutput]@{
-                type          = $Type
-                kind          = 'Resource'
-                version       = $r.version.ToString()
-                capabilities  = $capabilities
-                path          = $r.Path
-                directory     = $r.ParentPath
-                implementedAs = $r.ImplementationDetail
-                author        = $r.CompanyName
-                properties    = $r.Properties.Name
-                requires      = $requiresString
-                description   = $description
-            } | ConvertTo-Json -Compress
-        }
-    }
-    'Get' {
-        $desiredState = $jsonInput | Get-ConfigObject
-
-        # only need to cache the resources that are used
-        $resourceCache = Invoke-CacheRefresh -module ($desiredState | ForEach-Object {$_.Type.Split('/')[0]})
-
-        foreach ($ds in $desiredState) {
-            # process the INPUT (desiredState) for each resource as dscresourceInfo and return the OUTPUT as actualState
-            $result += Get-ActualState -DesiredState $ds -ResourceCache $resourceCache
-        }
-    
-        # OUTPUT
-        @{ result = $result } | ConvertTo-Json -Depth 10 -Compress
-    }
-    'Set' {
-        throw 'SET not implemented'
-        
-        # OUTPUT
-        $result += @{}
-        @{ result = $result } | ConvertTo-Json -Depth 10 -Compress
-    }
-    'Test' {
-        throw 'TEST not implemented'
-        
-        # OUTPUT
-        $result += @{}
-        @{ result = $result } | ConvertTo-Json -Depth 10 -Compress
-    }
-    'Export' {
-        throw 'EXPORT not implemented'
-        
-        # OUTPUT
-        $result += @{}
-        @{ result = $result } | ConvertTo-Json -Depth 10 -Compress
-    }
-    'Validate' {
-        # VALIDATE not implemented
-        
-        # OUTPUT
-        @{ valid = $true } | ConvertTo-Json
-    }
-    Default {
-        Write-Error 'Unsupported operation. Please use one of the following: List, Get, Set, Test, Export, Validate'
-    }
-}
-
-# Adding some debug info to STDERR
-$trace = @{'Debug' = 'PSVersion=' + $PSVersionTable.PSVersion.ToString() } | ConvertTo-Json -Compress
-$host.ui.WriteErrorLine($trace)
-$trace = @{'Debug' = 'PSPath=' + $PSHome } | ConvertTo-Json -Compress
-$host.ui.WriteErrorLine($trace)
-$m = Get-Command 'Get-DscResource'
-$trace = @{'Debug' = 'Module=' + $m.Source.ToString() } | ConvertTo-Json -Compress
-$host.ui.WriteErrorLine($trace)
-$trace = @{'Debug' = 'PSModulePath=' + $env:PSModulePath } | ConvertTo-Json -Compress
-$host.ui.WriteErrorLine($trace)+    }
+    else # we are processing an individual resource call
+    {
+        $cachedResourceInfo = $script:ResourceCache[$inputobj_pscustomobj.type]
+        if ($cachedResourceInfo)
+        {
+            $inputht = @{}
+            $ResourceTypeName = ($inputobj_pscustomobj.type -split "/")[1]
+            $inputobj_pscustomobj.psobject.properties | %{
+                if ($_.Name -ne "type")
+                {
+                    $inputht[$_.Name] = $_.Value
+                }
+            }
+            $e = $null
+            $op_result = Invoke-DscResource -Method Test -Name $ResourceTypeName -Property $inputht -ErrorVariable e
+            if ($e)
+            {
+                # By this point Invoke-DscResource already wrote error message to stderr stream,
+                # so we just need to signal error to the caller by non-zero exit code.
+                exit 1
+            }
+            $result = $op_result
+        }
+        else
+        {
+            $errmsg = "Can not find type " + $inputobj_pscustomobj.type + "; please ensure that Get-DscResource returns this resource type"
+            Write-Error $errmsg
+            exit 1
+        }
+    }
+
+    $result | ConvertTo-Json
+}
+elseif ($Operation -eq 'Export')
+{
+    $result = @()
+
+    RefreshCache
+
+    if (IsConfiguration $inputobj_pscustomobj) # we are processing a config batch
+    {
+        foreach($r in $inputobj_pscustomobj.resources)
+        {
+            $cachedResourceInfo = $script:ResourceCache[$r.type]
+            if ($cachedResourceInfo)
+            {
+                $path = $cachedResourceInfo.Path # for class-based resources - this is path to psd1 of their defining module
+
+                $typeparts = $r.type -split "/"
+                $ResourceTypeName = $typeparts[1]
+
+                $scriptBody = "using module '$path'"
+                $script = [ScriptBlock]::Create($scriptBody)
+                . $script
+
+                $t = [Type]$ResourceTypeName
+                $method = $t.GetMethod('Export')
+                $resultArray = $method.Invoke($null,$null)
+                foreach ($instance in $resultArray)
+                {
+                    $instance | ConvertTo-Json -Compress | Write-Output
+                }
+            }
+            else
+            {
+                $errmsg = "Can not find type " + $r.type + "; please ensure that Get-DscResource returns this resource type"
+                Write-Error $errmsg
+                exit 1
+            }
+        }
+    }
+    else # we are processing an individual resource call
+    {
+        $cachedResourceInfo = $script:ResourceCache[$inputobj_pscustomobj.type]
+        if ($cachedResourceInfo)
+        {
+            $path = $cachedResourceInfo.Path # for class-based resources - this is path to psd1 of their defining module
+
+            $typeparts = $inputobj_pscustomobj.type -split "/"
+            $ResourceTypeName = $typeparts[1]
+
+            $scriptBody = "using module '$path'"
+            $script = [ScriptBlock]::Create($scriptBody)
+            . $script
+
+            $t = [Type]$ResourceTypeName
+            $method = $t.GetMethod('Export')
+            $resultArray = $method.Invoke($null,$null)
+            foreach ($instance in $resultArray)
+            {
+                $instance | ConvertTo-Json -Compress | Write-Output
+            }
+        }
+        else
+        {
+            $errmsg = "Can not find type " + $inputobj_pscustomobj.type + "; please ensure that Get-DscResource returns this resource type"
+            Write-Error $errmsg
+            exit 1
+        }
+    }
+}
+elseif ($Operation -eq 'Validate')
+{
+    # TODO: this is placeholder
+    @{ valid = $true } | ConvertTo-Json
+}
+else
+{
+    "ERROR: Unsupported operation requested from powershell.resource.ps1"
+}