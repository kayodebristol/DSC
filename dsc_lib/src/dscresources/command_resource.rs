// Copyright (c) Microsoft Corporation.
// Licensed under the MIT License.

use jsonschema::JSONSchema;
use serde_json::Value;
use std::{collections::HashMap, env, io::{Read, Write}, process::{Command, Stdio}};
use crate::{configure::{config_result::ResourceGetResult, parameters, Configurator}, util::parse_input_to_json};
use crate::{dscerror::DscError, dscresources::invoke_result::{ResourceGetResponse, ResourceSetResponse, ResourceTestResponse}};
<<<<<<< HEAD
use crate::configure::{config_doc::ExecutionKind, config_result::ResourceGetResult};
use super::{dscresource::get_diff, invoke_result::{ExportResult, GetResult, SetResult, TestResult, ValidateResult}, resource_manifest::{ArgKind, InputKind, Kind, ResourceManifest, ReturnKind, SchemaKind}};
=======
use super::{dscresource::get_diff, invoke_result::{ExportResult, GetResult, ResolveResult, SetResult, TestResult, ValidateResult}, resource_manifest::{ArgKind, InputKind, Kind, ResourceManifest, ReturnKind, SchemaKind}};
>>>>>>> 2fc05256
use tracing::{error, warn, info, debug, trace};

pub const EXIT_PROCESS_TERMINATED: i32 = 0x102;

fn get_configurator(resource: &ResourceManifest, cwd: &str, filter: &str) -> Result<Configurator, DscError> {
    let resolve_result = invoke_resolve(resource, cwd, filter)?;
    let configuration = serde_json::to_string(&resolve_result.configuration)?;
    let configuration_json = parse_input_to_json(&configuration)?;
    let mut configurator = Configurator::new(&configuration_json)?;
    let parameters = if let Some(parameters) = resolve_result.parameters {
        let parameters_input = parameters::Input {
            parameters,
        };
        Some(serde_json::to_value(parameters_input)?)
    } else {
        None
    };
    configurator.set_parameters(&parameters)?;
    Ok(configurator)
}

/// Invoke the get operation on a resource
///
/// # Arguments
///
/// * `resource` - The resource manifest
/// * `filter` - The filter to apply to the resource in JSON
///
/// # Errors
///
/// Error returned if the resource does not successfully get the current state
pub fn invoke_get(resource: &ResourceManifest, cwd: &str, filter: &str) -> Result<GetResult, DscError> {
    debug!("Invoking get for '{}'", &resource.resource_type);
    if resource.kind == Some(Kind::Import) {
        let mut configurator = get_configurator(resource, cwd, filter)?;
        let config_result = configurator.invoke_get()?;
        return Ok(GetResult::Group(config_result.results));
    }

    let mut command_input = CommandInput { env: None, stdin: None };
    let Some(get) = &resource.get else {
        return Err(DscError::NotImplemented("get".to_string()));
    };
    let args = process_args(&get.args, filter);
    if !filter.is_empty() {
        verify_json(resource, cwd, filter)?;
        command_input = get_command_input(&get.input, filter)?;
    }

    info!("Invoking get '{}' using '{}'", &resource.resource_type, &get.executable);
    let (_exit_code, stdout, stderr) = invoke_command(&get.executable, args, command_input.stdin.as_deref(), Some(cwd), command_input.env)?;
    if resource.kind == Some(Kind::Resource) {
        debug!("Verifying output of get '{}' using '{}'", &resource.resource_type, &get.executable);
        verify_json(resource, cwd, &stdout)?;
    }

    let result: GetResult = if let Ok(group_response) = serde_json::from_str::<Vec<ResourceGetResult>>(&stdout) {
        trace!("Group get response: {:?}", &group_response);
        GetResult::Group(group_response)
    } else {
        let result: Value = match serde_json::from_str(&stdout) {
            Ok(r) => {r},
            Err(err) => {
                return Err(DscError::Operation(format!("Failed to parse JSON from get {}|{}|{} -> {err}", &get.executable, stdout, stderr)))
            }
        };
        GetResult::Resource(ResourceGetResponse{
            actual_state: result,
        })
    };

    Ok(result)
}

/// Invoke the set operation on a resource
///
/// # Arguments
///
/// * `resource` - The resource manifest
/// * `desired` - The desired state of the resource in JSON
/// * `skip_test` - If true, skip the test and directly invoke the set operation
///
/// # Errors
///
/// Error returned if the resource does not successfully set the desired state
#[allow(clippy::too_many_lines)]
<<<<<<< HEAD
pub fn invoke_set(resource: &ResourceManifest, cwd: &str, desired: &str, skip_test: bool, execution_type: &ExecutionKind) -> Result<SetResult, DscError> {
=======
pub fn invoke_set(resource: &ResourceManifest, cwd: &str, desired: &str, skip_test: bool) -> Result<SetResult, DscError> {
    // TODO: support import resources

>>>>>>> 2fc05256
    let Some(set) = &resource.set else {
        return Err(DscError::NotImplemented("set".to_string()));
    };
    verify_json(resource, cwd, desired)?;

    // if resource doesn't implement a pre-test, we execute test first to see if a set is needed
    if !skip_test && set.pre_test != Some(true) {
        info!("No pretest, invoking test {}", &resource.resource_type);
        let test_result = invoke_test(resource, cwd, desired)?;
        if execution_type == &ExecutionKind::WhatIf {
            return Ok(test_result.into());
        }
        let (in_desired_state, actual_state) = match test_result {
            TestResult::Group(group_response) => {
                let mut result_array: Vec<Value> = Vec::new();
                for result in group_response.results {
                    result_array.push(serde_json::to_value(result)?);
                }
                (group_response.in_desired_state, Value::from(result_array))
            },
            TestResult::Resource(response) => {
                (response.in_desired_state, response.actual_state)
            }
        };

        if in_desired_state {
            return Ok(SetResult::Resource(ResourceSetResponse{
                before_state: serde_json::from_str(desired)?,
                after_state: actual_state,
                changed_properties: None,
            }));
        }
    }

<<<<<<< HEAD
    if ExecutionKind::WhatIf == *execution_type {
        // until resources implement their own what-if, return an error here
        return Err(DscError::NotImplemented("what-if not yet supported for resources that implement pre-test".to_string()));
    }

    let args = process_args(&resource.get.args, desired);
    let command_input = get_command_input(&resource.get.input, desired)?;
=======
    let Some(get) = &resource.get else {
        return Err(DscError::NotImplemented("get".to_string()));
    };
    let args = process_args(&get.args, desired);
    let command_input = get_command_input(&get.input, desired)?;
>>>>>>> 2fc05256

    info!("Getting current state for set by invoking get {} using {}", &resource.resource_type, &get.executable);
    let (exit_code, stdout, stderr) = invoke_command(&get.executable, args, command_input.stdin.as_deref(), Some(cwd), command_input.env)?;

    if resource.kind == Some(Kind::Resource) {
        debug!("Verifying output of get '{}' using '{}'", &resource.resource_type, &get.executable);
        verify_json(resource, cwd, &stdout)?;
    }

    let pre_state: Value = if exit_code == 0 {
        serde_json::from_str(&stdout)?
    }
    else {
        return Err(DscError::Command(resource.resource_type.clone(), exit_code, stderr));
    };

    let mut env: Option<HashMap<String, String>> = None;
    let mut input_desired: Option<&str> = None;
    let args = process_args(&set.args, desired);
    match &set.input {
        Some(InputKind::Env) => {
            env = Some(json_to_hashmap(desired)?);
        },
        Some(InputKind::Stdin) => {
            input_desired = Some(desired);
        },
        None => {
            // leave input as none
        },
    }

    info!("Invoking set '{}' using '{}'", &resource.resource_type, &set.executable);
    let (exit_code, stdout, stderr) = invoke_command(&set.executable, args, input_desired, Some(cwd), env)?;

    match set.returns {
        Some(ReturnKind::State) => {

            if resource.kind == Some(Kind::Resource) {
                debug!("Verifying output of set '{}' using '{}'", &resource.resource_type, &set.executable);
                verify_json(resource, cwd, &stdout)?;
            }

            let actual_value: Value = match serde_json::from_str(&stdout){
                Result::Ok(r) => {r},
                Result::Err(err) => {
                    return Err(DscError::Operation(format!("Failed to parse json from set {}|{}|{} -> {err}", &set.executable, stdout, stderr)))
                }
            };

            // for changed_properties, we compare post state to pre state
            let diff_properties = get_diff( &actual_value, &pre_state);
            Ok(SetResult::Resource(ResourceSetResponse{
                before_state: pre_state,
                after_state: actual_value,
                changed_properties: Some(diff_properties),
            }))
        },
        Some(ReturnKind::StateAndDiff) => {
            // command should be returning actual state as a JSON line and a list of properties that differ as separate JSON line
            let mut lines = stdout.lines();
            let Some(actual_line) = lines.next() else {
                return Err(DscError::Command(resource.resource_type.clone(), exit_code, "Command did not return expected actual output".to_string()));
            };
            let actual_value: Value = serde_json::from_str(actual_line)?;
            // TODO: need schema for diff_properties to validate against
            let Some(diff_line) = lines.next() else {
                return Err(DscError::Command(resource.resource_type.clone(), exit_code, "Command did not return expected diff output".to_string()));
            };
            let diff_properties: Vec<String> = serde_json::from_str(diff_line)?;
            Ok(SetResult::Resource(ResourceSetResponse {
                before_state: pre_state,
                after_state: actual_value,
                changed_properties: Some(diff_properties),
            }))
        },
        None => {
            // perform a get and compare the result to the expected state
            let get_result = invoke_get(resource, cwd, desired)?;
            // for changed_properties, we compare post state to pre state
            let actual_state = match get_result {
                GetResult::Group(results) => {
                    let mut result_array: Vec<Value> = Vec::new();
                    for result in results {
                        result_array.push(serde_json::to_value(result)?);
                    }
                    Value::from(result_array)
                },
                GetResult::Resource(response) => {
                    response.actual_state
                }
            };
            let diff_properties = get_diff( &actual_state, &pre_state);
            Ok(SetResult::Resource(ResourceSetResponse {
                before_state: pre_state,
                after_state: actual_state,
                changed_properties: Some(diff_properties),
            }))
        },
    }
}

/// Invoke the test operation against a command resource.
///
/// # Arguments
///
/// * `resource` - The resource manifest for the command resource.
/// * `expected` - The expected state of the resource in JSON.
///
/// # Errors
///
/// Error is returned if the underlying command returns a non-zero exit code.
pub fn invoke_test(resource: &ResourceManifest, cwd: &str, expected: &str) -> Result<TestResult, DscError> {
    // TODO: support import resources

    let Some(test) = &resource.test else {
        info!("Resource '{}' does not implement test, performing synthetic test", &resource.resource_type);
        return invoke_synthetic_test(resource, cwd, expected);
    };

    verify_json(resource, cwd, expected)?;

    let args = process_args(&test.args, expected);
    let command_input = get_command_input(&test.input, expected)?;

    info!("Invoking test '{}' using '{}'", &resource.resource_type, &test.executable);
    let (exit_code, stdout, stderr) = invoke_command(&test.executable, args, command_input.stdin.as_deref(), Some(cwd), command_input.env)?;

    if resource.kind == Some(Kind::Resource) {
        debug!("Verifying output of test '{}' using '{}'", &resource.resource_type, &test.executable);
        verify_json(resource, cwd, &stdout)?;
    }

    let expected_value: Value = serde_json::from_str(expected)?;
    match test.returns {
        Some(ReturnKind::State) => {
            let actual_value: Value = match serde_json::from_str(&stdout){
                Result::Ok(r) => {r},
                Result::Err(err) => {
                    return Err(DscError::Operation(format!("Failed to parse json from test {}|{}|{} -> {err}", &test.executable, stdout, stderr)))
                }
            };
            let diff_properties = get_diff(&expected_value, &actual_value);
            Ok(TestResult::Resource(ResourceTestResponse {
                desired_state: expected_value,
                actual_state: actual_value,
                in_desired_state: diff_properties.is_empty(),
                diff_properties,
            }))
        },
        Some(ReturnKind::StateAndDiff) => {
            // command should be returning actual state as a JSON line and a list of properties that differ as separate JSON line
            let mut lines = stdout.lines();
            let Some(actual_value) = lines.next() else {
                return Err(DscError::Command(resource.resource_type.clone(), exit_code, "No actual state returned".to_string()));
            };
            let actual_value: Value = serde_json::from_str(actual_value)?;
            let Some(diff_properties) = lines.next() else {
                return Err(DscError::Command(resource.resource_type.clone(), exit_code, "No diff properties returned".to_string()));
            };
            let diff_properties: Vec<String> = serde_json::from_str(diff_properties)?;
            Ok(TestResult::Resource(ResourceTestResponse {
                desired_state: expected_value,
                actual_state: actual_value,
                in_desired_state: diff_properties.is_empty(),
                diff_properties,
            }))
        },
        None => {
            // perform a get and compare the result to the expected state
            let get_result = invoke_get(resource, cwd, expected)?;
            let actual_state = match get_result {
                GetResult::Group(results) => {
                    let mut result_array: Vec<Value> = Vec::new();
                    for result in results {
                        result_array.push(serde_json::to_value(&result)?);
                    }
                    Value::from(result_array)
                },
                GetResult::Resource(response) => {
                    response.actual_state
                }
            };
            let diff_properties = get_diff( &expected_value, &actual_state);
            Ok(TestResult::Resource(ResourceTestResponse {
                desired_state: expected_value,
                actual_state,
                in_desired_state: diff_properties.is_empty(),
                diff_properties,
            }))
        },
    }
}

fn invoke_synthetic_test(resource: &ResourceManifest, cwd: &str, expected: &str) -> Result<TestResult, DscError> {
    let get_result = invoke_get(resource, cwd, expected)?;
    let actual_state = match get_result {
        GetResult::Group(results) => {
            let mut result_array: Vec<Value> = Vec::new();
            for result in results {
                result_array.push(serde_json::to_value(&result)?);
            }
            Value::from(result_array)
        },
        GetResult::Resource(response) => {
            response.actual_state
        }
    };
    let expected_value: Value = serde_json::from_str(expected)?;
    let diff_properties = get_diff(&expected_value, &actual_state);
    Ok(TestResult::Resource(ResourceTestResponse {
        desired_state: expected_value,
        actual_state,
        in_desired_state: diff_properties.is_empty(),
        diff_properties,
    }))
}

/// Invoke the delete operation against a command resource.
///
/// # Arguments
///
/// * `resource` - The resource manifest for the command resource.
/// * `cwd` - The current working directory.
/// * `filter` - The filter to apply to the resource in JSON.
///
/// # Errors
///
/// Error is returned if the underlying command returns a non-zero exit code.
pub fn invoke_delete(resource: &ResourceManifest, cwd: &str, filter: &str) -> Result<(), DscError> {
    let Some(delete) = &resource.delete else {
        return Err(DscError::NotImplemented("delete".to_string()));
    };

    verify_json(resource, cwd, filter)?;

    let args = process_args(&delete.args, filter);
    let command_input = get_command_input(&delete.input, filter)?;

    info!("Invoking delete '{}' using '{}'", &resource.resource_type, &delete.executable);
    let (_exit_code, _stdout, _stderr) = invoke_command(&delete.executable, args, command_input.stdin.as_deref(), Some(cwd), command_input.env)?;

    Ok(())
}

/// Invoke the validate operation against a command resource.
///
/// # Arguments
///
/// * `resource` - The resource manifest for the command resource.
/// * `cwd` - The current working directory.
/// * `config` - The configuration to validate in JSON.
///
/// # Returns
///
/// * `ValidateResult` - The result of the validate operation.
///
/// # Errors
///
/// Error is returned if the underlying command returns a non-zero exit code.
pub fn invoke_validate(resource: &ResourceManifest, cwd: &str, config: &str) -> Result<ValidateResult, DscError> {
    trace!("Invoking validate '{}' using: {}", &resource.resource_type, &config);
    // TODO: use schema to validate config if validate is not implemented
    let Some(validate) = resource.validate.as_ref() else {
        return Err(DscError::NotImplemented("validate".to_string()));
    };

    let args = process_args(&validate.args, config);
    let command_input = get_command_input(&validate.input, config)?;

    info!("Invoking validate '{}' using '{}'", &resource.resource_type, &validate.executable);
    let (_exit_code, stdout, _stderr) = invoke_command(&validate.executable, args, command_input.stdin.as_deref(), Some(cwd), command_input.env)?;
    let result: ValidateResult = serde_json::from_str(&stdout)?;
    Ok(result)
}

/// Get the JSON schema for a resource
///
/// # Arguments
///
/// * `resource` - The resource manifest
///
/// # Errors
///
/// Error if schema is not available or if there is an error getting the schema
pub fn get_schema(resource: &ResourceManifest, cwd: &str) -> Result<String, DscError> {
    let Some(schema_kind) = resource.schema.as_ref() else {
        return Err(DscError::SchemaNotAvailable(resource.resource_type.clone()));
    };

    match schema_kind {
        SchemaKind::Command(ref command) => {
            let (_exit_code, stdout, _stderr) = invoke_command(&command.executable, command.args.clone(), None, Some(cwd), None)?;
            Ok(stdout)
        },
        SchemaKind::Embedded(ref schema) => {
            let json = serde_json::to_string(schema)?;
            Ok(json)
        },
        SchemaKind::Url(ref url) => {
            // TODO: cache downloaded schemas so we don't have to download them every time
            let mut response = reqwest::blocking::get(url)?;
            if !response.status().is_success() {
                return Err(DscError::HttpStatus(response.status()));
            }

            let mut body = String::new();
            response.read_to_string(&mut body)?;
            Ok(body)
        },
    }
}

/// Invoke the export operation on a resource
///
/// # Arguments
///
/// * `resource` - The resource manifest
/// * `cwd` - The current working directory
/// * `input` - Input to the command
///
/// # Returns
///
/// * `ExportResult` - The result of the export operation
///
/// # Errors
///
/// Error returned if the resource does not successfully export the current state
pub fn invoke_export(resource: &ResourceManifest, cwd: &str, input: Option<&str>) -> Result<ExportResult, DscError> {
    let Some(export) = resource.export.as_ref() else {
        return Err(DscError::Operation(format!("Export is not supported by resource {}", &resource.resource_type)))
    };

    let mut command_input: CommandInput = CommandInput { env: None, stdin: None };
    let args: Option<Vec<String>>;
    if let Some(input) = input {
        if !input.is_empty() {
            verify_json(resource, cwd, input)?;

            command_input = get_command_input(&export.input, input)?;
        }

        args = process_args(&export.args, input);
    } else {
        args = process_args(&export.args, "");
    }

    let (_exit_code, stdout, stderr) = invoke_command(&export.executable, args, command_input.stdin.as_deref(), Some(cwd), command_input.env)?;
    let mut instances: Vec<Value> = Vec::new();
    for line in stdout.lines()
    {
        let instance: Value = match serde_json::from_str(line){
            Result::Ok(r) => {r},
            Result::Err(err) => {
                return Err(DscError::Operation(format!("Failed to parse json from export {}|{}|{} -> {err}", &export.executable, stdout, stderr)))
            }
        };
        if resource.kind == Some(Kind::Resource) {
            debug!("Verifying output of export '{}' using '{}'", &resource.resource_type, &export.executable);
            verify_json(resource, cwd, line)?;
        }
        instances.push(instance);
    }

    Ok(ExportResult {
        actual_state: instances,
    })
}

/// Invoke the resolve operation on a resource
///
/// # Arguments
///
/// * `resource` - The resource manifest
/// * `cwd` - The current working directory
/// * `input` - Input to the command
///
/// # Returns
///
/// * `ResolveResult` - The result of the resolve operation
///
/// # Errors
///
/// Error returned if the resource does not successfully resolve the input
pub fn invoke_resolve(resource: &ResourceManifest, cwd: &str, input: &str) -> Result<ResolveResult, DscError> {
    let Some(resolve) = &resource.resolve else {
        return Err(DscError::Operation(format!("Resolve is not supported by resource {}", &resource.resource_type)));
    };

    let args = process_args(&resolve.args, input);
    let command_input = get_command_input(&resolve.input, input)?;

    info!("Invoking resolve '{}' using '{}'", &resource.resource_type, &resolve.executable);
    let (_exit_code, stdout, _stderr) = invoke_command(&resolve.executable, args, command_input.stdin.as_deref(), Some(cwd), command_input.env)?;
    let result: ResolveResult = serde_json::from_str(&stdout)?;
    Ok(result)
}

/// Invoke a command and return the exit code, stdout, and stderr.
///
/// # Arguments
///
/// * `executable` - The command to execute
/// * `args` - Optional arguments to pass to the command
/// * `input` - Optional input to pass to the command
/// * `cwd` - Optional working directory to execute the command in
///
/// # Errors
///
/// Error is returned if the command fails to execute or stdin/stdout/stderr cannot be opened.
#[allow(clippy::implicit_hasher)]
pub fn invoke_command(executable: &str, args: Option<Vec<String>>, input: Option<&str>, cwd: Option<&str>, env: Option<HashMap<String, String>>) -> Result<(i32, String, String), DscError> {
    debug!("Invoking command '{}' with args {:?}", executable, args);
    let mut command = Command::new(executable);
    if input.is_some() {
        command.stdin(Stdio::piped());
    }
    command.stdout(Stdio::piped());
    command.stderr(Stdio::piped());
    if let Some(args) = args {
        command.args(args);
    }
    if let Some(cwd) = cwd {
        command.current_dir(cwd);
    }
    if let Some(env) = env {
        command.envs(env);
    }

    if executable == "dsc" && env::var("DEBUG_DSC").is_ok() {
        // remove this env var from child process as it will fail reading from keyboard to allow attaching
        command.env_remove("DEBUG_DSC");
    }

    let mut child = command.spawn()?;
    if let Some(input) = input {
        trace!("Writing to command STDIN: {input}");
        // pipe to child stdin in a scope so that it is dropped before we wait
        // otherwise the pipe isn't closed and the child process waits forever
        let Some(mut child_stdin) = child.stdin.take() else {
            return Err(DscError::CommandOperation("Failed to open stdin".to_string(), executable.to_string()));
        };
        child_stdin.write_all(input.as_bytes())?;
        child_stdin.flush()?;
    }

    let Some(mut child_stdout) = child.stdout.take() else {
        return Err(DscError::CommandOperation("Failed to open stdout".to_string(), executable.to_string()));
    };
    let mut stdout_buf = Vec::new();
    child_stdout.read_to_end(&mut stdout_buf)?;

    let Some(mut child_stderr) = child.stderr.take() else {
        return Err(DscError::CommandOperation("Failed to open stderr".to_string(), executable.to_string()));
    };
    let mut stderr_buf = Vec::new();
    child_stderr.read_to_end(&mut stderr_buf)?;

    let exit_status = child.wait()?;
    let exit_code = exit_status.code().unwrap_or(EXIT_PROCESS_TERMINATED);
    let stdout = String::from_utf8_lossy(&stdout_buf).to_string();
    let stderr = String::from_utf8_lossy(&stderr_buf).to_string();
    if !stdout.is_empty() {
        trace!("STDOUT returned: {}", &stdout);
    }
    let cleaned_stderr = if stderr.is_empty() {
        stderr
    } else {
        trace!("STDERR returned data to be traced");
        log_resource_traces(executable, &child.id(), &stderr);
        // TODO: remove logged traces from STDERR
        String::new()
    };

    if exit_code != 0 {
        return Err(DscError::Command(executable.to_string(), exit_code, cleaned_stderr));
    }

    Ok((exit_code, stdout, cleaned_stderr))
}

fn process_args(args: &Option<Vec<ArgKind>>, value: &str) -> Option<Vec<String>> {
    let Some(arg_values) = args else {
        debug!("No args to process");
        return None;
    };

    let mut processed_args = Vec::<String>::new();
    for arg in arg_values {
        match arg {
            ArgKind::String(s) => {
                processed_args.push(s.clone());
            },
            ArgKind::Json { json_input_arg, mandatory } => {
                if value.is_empty() && *mandatory != Some(true) {
                    continue;
                }

                processed_args.push(json_input_arg.clone());
                processed_args.push(value.to_string());
            },
        }
    }

    Some(processed_args)
}

struct CommandInput {
    env: Option<HashMap<String, String>>,
    stdin: Option<String>,
}

fn get_command_input(input_kind: &Option<InputKind>, input: &str) -> Result<CommandInput, DscError> {
    let mut env: Option<HashMap<String, String>> = None;
    let mut stdin: Option<String> = None;
    match input_kind {
        Some(InputKind::Env) => {
            debug!("Parsing input as environment variables");
            env = Some(json_to_hashmap(input)?);
        },
        Some(InputKind::Stdin) => {
            debug!("Parsing input as stdin");
            stdin = Some(input.to_string());
        },
        None => {
            debug!("No input kind specified");
            // leave input as none
        },
    }

    Ok(CommandInput {
        env,
        stdin,
    })
}

fn verify_json(resource: &ResourceManifest, cwd: &str, json: &str) -> Result<(), DscError> {

    debug!("Verify JSON for '{}'", resource.resource_type);

    // see if resource implements validate
    if resource.validate.is_some() {
        trace!("Validating against JSON: {json}");
        let result = invoke_validate(resource, cwd, json)?;
        if result.valid {
            return Ok(());
        }

        return Err(DscError::Validation("Resource reported input JSON is not valid".to_string()));
    }

    // otherwise, use schema validation
    let schema = get_schema(resource, cwd)?;
    let schema: Value = serde_json::from_str(&schema)?;
    let compiled_schema = match JSONSchema::compile(&schema) {
        Ok(schema) => schema,
        Err(e) => {
            return Err(DscError::Schema(e.to_string()));
        },
    };
    let json: Value = serde_json::from_str(json)?;
    if let Err(err) = compiled_schema.validate(&json) {
        let mut error = String::new();
        for e in err {
            error.push_str(&format!("{e} "));
        }

        return Err(DscError::Schema(error));
    }

    Ok(())
}

fn json_to_hashmap(json: &str) -> Result<HashMap<String, String>, DscError> {
    let mut map = HashMap::new();
    let json: Value = serde_json::from_str(json)?;
    if let Value::Object(obj) = json {
        for (key, value) in obj {
            match value {
                Value::String(s) => {
                    map.insert(key, s);
                },
                Value::Bool(b) => {
                    map.insert(key, b.to_string());
                },
                Value::Number(n) => {
                    map.insert(key, n.to_string());
                },
                Value::Array(a) => {
                    // only array of number or strings is supported
                    let mut array = Vec::new();
                    for v in a {
                        match v {
                            Value::String(s) => {
                                array.push(s);
                            },
                            Value::Number(n) => {
                                array.push(n.to_string());
                            },
                            _ => {
                                return Err(DscError::Operation(format!("Unsupported array value for key {key}.  Only string and number is supported.")));
                            },
                        }
                    }
                    map.insert(key, array.join(","));
                },
                Value::Null => {
                    continue;
                }
                Value::Object(_) => {
                    return Err(DscError::Operation(format!("Unsupported value for key {key}.  Only string, bool, number, and array is supported.")));
                },
            }
        }
    }
    Ok(map)
}

/// Log output from a process as traces.
///
/// # Arguments
///
/// * `process_name` - The name of the process
/// * `process_id` - The ID of the process
/// * `stderr` - The stderr output from the process
pub fn log_resource_traces(process_name: &str, process_id: &u32, stderr: &str)
{
    if !stderr.is_empty()
    {
        for trace_line in stderr.lines() {
            if let Result::Ok(json_obj) = serde_json::from_str::<Value>(trace_line) {
                if let Some(msg) = json_obj.get("Error") {
                    error!("Process '{process_name}' id {process_id} : {}", msg.as_str().unwrap_or_default());
                } else if let Some(msg) = json_obj.get("Warning") {
                    warn!("Process '{process_name}' id {process_id} : {}", msg.as_str().unwrap_or_default());
                } else if let Some(msg) = json_obj.get("Info") {
                    info!("Process '{process_name}' id {process_id} : {}", msg.as_str().unwrap_or_default());
                } else if let Some(msg) = json_obj.get("Debug") {
                    debug!("Process '{process_name}' id {process_id} : {}", msg.as_str().unwrap_or_default());
                } else if let Some(msg) = json_obj.get("Trace") {
                    trace!("Process '{process_name}' id {process_id} : {}", msg.as_str().unwrap_or_default());
                } else {
                    // TODO: deserialize tracing JSON to have better presentation
                    trace!("Process '{process_name}' id {process_id} : {trace_line}");
                };
            } else {
                trace!("Process '{process_name}' id {process_id} : {trace_line}");
            }
        }
    }
}<|MERGE_RESOLUTION|>--- conflicted
+++ resolved
@@ -4,14 +4,9 @@
 use jsonschema::JSONSchema;
 use serde_json::Value;
 use std::{collections::HashMap, env, io::{Read, Write}, process::{Command, Stdio}};
-use crate::{configure::{config_result::ResourceGetResult, parameters, Configurator}, util::parse_input_to_json};
-use crate::{dscerror::DscError, dscresources::invoke_result::{ResourceGetResponse, ResourceSetResponse, ResourceTestResponse}};
-<<<<<<< HEAD
-use crate::configure::{config_doc::ExecutionKind, config_result::ResourceGetResult};
-use super::{dscresource::get_diff, invoke_result::{ExportResult, GetResult, SetResult, TestResult, ValidateResult}, resource_manifest::{ArgKind, InputKind, Kind, ResourceManifest, ReturnKind, SchemaKind}};
-=======
-use super::{dscresource::get_diff, invoke_result::{ExportResult, GetResult, ResolveResult, SetResult, TestResult, ValidateResult}, resource_manifest::{ArgKind, InputKind, Kind, ResourceManifest, ReturnKind, SchemaKind}};
->>>>>>> 2fc05256
+use crate::{configure::{config_doc::ExecutionKind, {config_result::ResourceGetResult, parameters, Configurator}}, util::parse_input_to_json};
+use crate::dscerror::DscError;
+use super::{dscresource::get_diff, invoke_result::{ExportResult, GetResult, ResolveResult, SetResult, TestResult, ValidateResult, ResourceGetResponse, ResourceSetResponse, ResourceTestResponse}, resource_manifest::{ArgKind, InputKind, Kind, ResourceManifest, ReturnKind, SchemaKind}};
 use tracing::{error, warn, info, debug, trace};
 
 pub const EXIT_PROCESS_TERMINATED: i32 = 0x102;
@@ -98,13 +93,9 @@
 ///
 /// Error returned if the resource does not successfully set the desired state
 #[allow(clippy::too_many_lines)]
-<<<<<<< HEAD
 pub fn invoke_set(resource: &ResourceManifest, cwd: &str, desired: &str, skip_test: bool, execution_type: &ExecutionKind) -> Result<SetResult, DscError> {
-=======
-pub fn invoke_set(resource: &ResourceManifest, cwd: &str, desired: &str, skip_test: bool) -> Result<SetResult, DscError> {
     // TODO: support import resources
 
->>>>>>> 2fc05256
     let Some(set) = &resource.set else {
         return Err(DscError::NotImplemented("set".to_string()));
     };
@@ -139,21 +130,16 @@
         }
     }
 
-<<<<<<< HEAD
     if ExecutionKind::WhatIf == *execution_type {
         // until resources implement their own what-if, return an error here
         return Err(DscError::NotImplemented("what-if not yet supported for resources that implement pre-test".to_string()));
     }
 
-    let args = process_args(&resource.get.args, desired);
-    let command_input = get_command_input(&resource.get.input, desired)?;
-=======
     let Some(get) = &resource.get else {
         return Err(DscError::NotImplemented("get".to_string()));
     };
     let args = process_args(&get.args, desired);
     let command_input = get_command_input(&get.input, desired)?;
->>>>>>> 2fc05256
 
     info!("Getting current state for set by invoking get {} using {}", &resource.resource_type, &get.executable);
     let (exit_code, stdout, stderr) = invoke_command(&get.executable, args, command_input.stdin.as_deref(), Some(cwd), command_input.env)?;
